/*
Copyright (c) 2012, Broadcom Europe Ltd.
All rights reserved.

Redistribution and use in source and binary forms, with or without
modification, are permitted provided that the following conditions are met:
     * Redistributions of source code must retain the above copyright
        notice, this list of conditions and the following disclaimer.
     * Redistributions in binary form must reproduce the above copyright
        notice, this list of conditions and the following disclaimer in the
        documentation and/or other materials provided with the distribution.
     * Neither the name of the copyright holder nor the
        names of its contributors may be used to endorse or promote products
        derived from this software without specific prior written permission.

THIS SOFTWARE IS PROVIDED BY THE COPYRIGHT HOLDERS AND CONTRIBUTORS "AS IS" AND
ANY EXPRESS OR IMPLIED WARRANTIES, INCLUDING, BUT NOT LIMITED TO, THE IMPLIED
WARRANTIES OF MERCHANTABILITY AND FITNESS FOR A PARTICULAR PURPOSE ARE
DISCLAIMED. IN NO EVENT SHALL THE COPYRIGHT HOLDER OR CONTRIBUTORS BE LIABLE FOR ANY
DIRECT, INDIRECT, INCIDENTAL, SPECIAL, EXEMPLARY, OR CONSEQUENTIAL DAMAGES
(INCLUDING, BUT NOT LIMITED TO, PROCUREMENT OF SUBSTITUTE GOODS OR SERVICES;
LOSS OF USE, DATA, OR PROFITS; OR BUSINESS INTERRUPTION) HOWEVER CAUSED AND
ON ANY THEORY OF LIABILITY, WHETHER IN CONTRACT, STRICT LIABILITY, OR TORT
(INCLUDING NEGLIGENCE OR OTHERWISE) ARISING IN ANY WAY OUT OF THE USE OF THIS
SOFTWARE, EVEN IF ADVISED OF THE POSSIBILITY OF SUCH DAMAGE.
*/

#include <stdio.h>
#include <string.h>
#include <stdlib.h>
#include <fcntl.h>
#include <unistd.h>
#include <assert.h>
#include <stdint.h>
#include <sys/mman.h>
#include <sys/ioctl.h>
#include <sys/stat.h>
<<<<<<< HEAD
#include <sys/sysmacros.h>
=======
#include <sys/sysmacros.h>    // For makedev().
>>>>>>> 79fb0055

#include "mailbox.h"

#define PAGE_SIZE (4*1024)

void *mapmem(unsigned base, unsigned size)
{
    int mem_fd;
    unsigned offset = base % PAGE_SIZE;
    base = base - offset;
    /* open /dev/mem */
    if ((mem_fd = open("/dev/mem", O_RDWR|O_SYNC) ) < 0) {
        printf("can't open /dev/mem\nThis program should be run as root. Try prefixing command with: sudo\n");
        exit (-1);
    }
    void *mem = mmap(
        0,
        size,
        PROT_READ|PROT_WRITE,
        MAP_SHARED/*|MAP_FIXED*/,
        mem_fd,
        base);
#ifdef DEBUG
    printf("base=0x%x, mem=%p\n", base, mem);
#endif
    if (mem == MAP_FAILED) {
        printf("mmap error %d\n", (int)mem);
        exit (-1);
    }
    close(mem_fd);
    return (char *)mem + offset;
}

void *unmapmem(void *addr, unsigned size)
{
    int s = munmap(addr, size);
    if (s != 0) {
        printf("munmap error %d\n", s);
        exit (-1);
    }

    return NULL;
}

/*
 * use ioctl to send mbox property message
 */

static int mbox_property(int file_desc, void *buf)
{
    int ret_val = ioctl(file_desc, IOCTL_MBOX_PROPERTY, buf);

    if (ret_val < 0) {
        printf("ioctl_set_msg failed:%d\n", ret_val);
    }

#ifdef DEBUG
    unsigned *p = buf; int i; unsigned size = *(unsigned *)buf;
    for (i=0; i<size/4; i++)
        printf("%04x: 0x%08x\n", i*sizeof *p, p[i]);
#endif
    return ret_val;
}

unsigned mem_alloc(int file_desc, unsigned size, unsigned align, unsigned flags)
{
    int i=0;
    unsigned p[32];
    p[i++] = 0; // size
    p[i++] = 0x00000000; // process request

    p[i++] = 0x3000c; // (the tag id)
    p[i++] = 12; // (size of the buffer)
    p[i++] = 12; // (size of the data)
    p[i++] = size; // (num bytes? or pages?)
    p[i++] = align; // (alignment)
    p[i++] = flags; // (MEM_FLAG_L1_NONALLOCATING)

    p[i++] = 0x00000000; // end tag
    p[0] = i*sizeof *p; // actual size

    if(mbox_property(file_desc, p) < 0) return 0;
    return p[5];
}

unsigned mem_free(int file_desc, unsigned handle)
{
    int i=0;
    unsigned p[32];
    p[i++] = 0; // size
    p[i++] = 0x00000000; // process request

    p[i++] = 0x3000f; // (the tag id)
    p[i++] = 4; // (size of the buffer)
    p[i++] = 4; // (size of the data)
    p[i++] = handle;

    p[i++] = 0x00000000; // end tag
    p[0] = i*sizeof *p; // actual size

    if(mbox_property(file_desc, p) < 0) return 0;
    return p[5];
}

unsigned mem_lock(int file_desc, unsigned handle)
{
    int i=0;
    unsigned p[32];
    p[i++] = 0; // size
    p[i++] = 0x00000000; // process request

    p[i++] = 0x3000d; // (the tag id)
    p[i++] = 4; // (size of the buffer)
    p[i++] = 4; // (size of the data)
    p[i++] = handle;

    p[i++] = 0x00000000; // end tag
    p[0] = i*sizeof *p; // actual size

    if(mbox_property(file_desc, p) < 0) return 0;
    return p[5];
}

unsigned mem_unlock(int file_desc, unsigned handle)
{
    int i=0;
    unsigned p[32];
    p[i++] = 0; // size
    p[i++] = 0x00000000; // process request

    p[i++] = 0x3000e; // (the tag id)
    p[i++] = 4; // (size of the buffer)
    p[i++] = 4; // (size of the data)
    p[i++] = handle;

    p[i++] = 0x00000000; // end tag
    p[0] = i*sizeof *p; // actual size

    if(mbox_property(file_desc, p) < 0) return 0;
    return p[5];
}

unsigned execute_code(int file_desc, unsigned code, unsigned r0, unsigned r1, unsigned r2, unsigned r3, unsigned r4, unsigned r5)
{
    int i=0;
    unsigned p[32];
    p[i++] = 0; // size
    p[i++] = 0x00000000; // process request

    p[i++] = 0x30010; // (the tag id)
    p[i++] = 28; // (size of the buffer)
    p[i++] = 28; // (size of the data)
    p[i++] = code;
    p[i++] = r0;
    p[i++] = r1;
    p[i++] = r2;
    p[i++] = r3;
    p[i++] = r4;
    p[i++] = r5;

    p[i++] = 0x00000000; // end tag
    p[0] = i*sizeof *p; // actual size

    if(mbox_property(file_desc, p) < 0) return 0;
    return p[5];
}

unsigned qpu_enable(int file_desc, unsigned enable)
{
    int i=0;
    unsigned p[32];

    p[i++] = 0; // size
    p[i++] = 0x00000000; // process request

    p[i++] = 0x30012; // (the tag id)
    p[i++] = 4; // (size of the buffer)
    p[i++] = 4; // (size of the data)
    p[i++] = enable;

    p[i++] = 0x00000000; // end tag
    p[0] = i*sizeof *p; // actual size

    if(mbox_property(file_desc, p) < 0) return 0;
    return p[5];
}

unsigned execute_qpu(int file_desc, unsigned num_qpus, unsigned control, unsigned noflush, unsigned timeout) {
    int i=0;
    unsigned p[32];

    p[i++] = 0; // size
    p[i++] = 0x00000000; // process request
    p[i++] = 0x30011; // (the tag id)
    p[i++] = 16; // (size of the buffer)
    p[i++] = 16; // (size of the data)
    p[i++] = num_qpus;
    p[i++] = control;
    p[i++] = noflush;
    p[i++] = timeout; // ms

    p[i++] = 0x00000000; // end tag
    p[0] = i*sizeof *p; // actual size

    if(mbox_property(file_desc, p) < 0) return 0;
    return p[5];
}

int mbox_open() {
    int file_desc;

    // Open a char device file used for communicating with kernel mbox driver.
    file_desc = open(DEVICE_FILE_NAME, 0);
    if(file_desc >= 0) {
        printf("Using mbox device " DEVICE_FILE_NAME ".\n");
        return file_desc;
    }
    
    // Try to create one
    unlink(LOCAL_DEVICE_FILE_NAME);
    if(mknod(LOCAL_DEVICE_FILE_NAME, S_IFCHR|0600, makedev(MAJOR_NUM_A, 0)) >= 0 &&
        (file_desc = open(LOCAL_DEVICE_FILE_NAME, 0)) >= 0) {
        printf("Using local mbox device file with major %d.\n", MAJOR_NUM_A);
        return file_desc;
    }

    unlink(LOCAL_DEVICE_FILE_NAME);
    if(mknod(LOCAL_DEVICE_FILE_NAME, S_IFCHR|0600, makedev(MAJOR_NUM_B, 0)) >= 0 &&
        (file_desc = open(LOCAL_DEVICE_FILE_NAME, 0)) >= 0) {
        printf("Using local mbox device file with major %d.\n", MAJOR_NUM_B);
        return file_desc;
    }

    return -1;
}

void mbox_close(int file_desc) {
    close(file_desc);
}<|MERGE_RESOLUTION|>--- conflicted
+++ resolved
@@ -35,11 +35,7 @@
 #include <sys/mman.h>
 #include <sys/ioctl.h>
 #include <sys/stat.h>
-<<<<<<< HEAD
-#include <sys/sysmacros.h>
-=======
 #include <sys/sysmacros.h>    // For makedev().
->>>>>>> 79fb0055
 
 #include "mailbox.h"
 
